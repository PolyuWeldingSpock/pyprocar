import os
import re
import matplotlib.pyplot as plt
import numpy as np
from .io import vasp
from .plotter import EBSPlot
from .abinitparser import AbinitParser
from .elkparser import ElkParser
from .qeparser import QEParser
from .lobsterparser import LobsterParser
from .procarparser import ProcarParser
from .procarplot import ProcarPlot
from .procarselect import ProcarSelect
from .splash import welcome
from .utilsprocar import UtilsProcar


def bandsplot1(
        procar="PROCAR",
        abinit_output="abinit.out",
        poscar=None,
        outcar=None,
        kpoints=None,
        elkin="elk.in",
        mode="plain",
        linestyles=None,
        spins=None,
        atoms=None,
        orbitals=None,
        fermi=None,
        interpolation_factor=1,
        projection_mask=None,
        unfold_mask=None,
        colors=None,
        weighted_width=False,
        weighted_color=True,
        cmap="viridis",
        marker="o",
        markersize=0.02,
        linewidths=None,
        opacities=None,
        labels=None,
        vmax=None,
        vmin=None,
        grid=False,
        kticks=None,
        knames=None,
        elimit=None,
        ax=None,
        show=True,
        legend=False,
        savefig=None,
        plot_color_bar=True,
        title=None,
        kdirect=True,
        code="vasp",
        lobstercode="qe",
        unfold_mode=None,
        transformation_matrix=None,
        verbose=True,
):
    """


    Parameters
    ----------
    procar : TYPE, optional
        DESCRIPTION. The default is "PROCAR".
    abinit_output : TYPE, optional
        DESCRIPTION. The default is "abinit.out".
    outcar : TYPE, optional
        DESCRIPTION. The default is "OUTCAR".
    kpoints : TYPE, optional
        DESCRIPTION. The default is "KPOINTS".
    elkin : TYPE, optional
        DESCRIPTION. The default is "elk.in".
    mode : TYPE, optional
        DESCRIPTION. The default is "plain".
    spin_mode : TYPE, optional
        plain, magnetization, density, "spin_up", "spin_down", "both", "sx",
        "sy", "sz", "spin_texture"
        DESCRIPTION. The default is "plain".
    spins : TYPE, optional
        DESCRIPTION.
    atoms : TYPE, optional
        DESCRIPTION. The default is None.
    orbitals : TYPE, optional
        DESCRIPTION. The default is None.
    fermi : TYPE, optional
        DESCRIPTION. The default is None.
    mask : TYPE, optional
        DESCRIPTION. The default is None.
    colors : TYPE, optional
        DESCRIPTION.
    cmap : TYPE, optional
        DESCRIPTION. The default is "jet".
    marker : TYPE, optional
        DESCRIPTION. The default is "o".
    markersize : TYPE, optional
        DESCRIPTION. The default is 0.02.
    linewidth : TYPE, optional
        DESCRIPTION. The default is 1.
    vmax : TYPE, optional
        DESCRIPTION. The default is None.
    vmin : TYPE, optional
        DESCRIPTION. The default is None.
    grid : TYPE, optional
        DESCRIPTION. The default is False.
    kticks : TYPE, optional
        DESCRIPTION. The default is None.
    knames : TYPE, optional
        DESCRIPTION. The default is None.
    elimit : TYPE, optional
        DESCRIPTION. The default is None.
    ax : TYPE, optional
        DESCRIPTION. The default is None.
    show : TYPE, optional
        DESCRIPTION. The default is True.
    savefig : TYPE, optional
        DESCRIPTION. The default is None.
    plot_color_bar : TYPE, optional
        DESCRIPTION. The default is True.
    title : TYPE, optional
        DESCRIPTION. The default is None.
    kdirect : TYPE, optional
        DESCRIPTION. The default is True.
    code : TYPE, optional
        DESCRIPTION. The default is "vasp".
    lobstercode : TYPE, optional
        DESCRIPTION. The default is "qe".
    verbose : TYPE, optional
        DESCRIPTION. The default is True.

    Returns
    -------
    None.

    """

    # import matplotlib
    # Roman ['rm', 'cal', 'it', 'tt', 'sf',
    plt.rcParams["mathtext.default"] = "regular"
    #                                                   'bf', 'default', 'bb', 'frak',
    #                                                   'circled', 'scr', 'regular']
    plt.rcParams["font.family"] = "Arial"
    plt.rc("font", size=22)  # controls default text sizes
    plt.rc("axes", titlesize=22)  # fontsize of the axes title
    plt.rc("axes", labelsize=22)  # fontsize of the x and y labels
    plt.rc("xtick", labelsize=22)  # fontsize of the tick labels
    plt.rc("ytick", labelsize=22)  # fontsize of the tick labels
    # plt.rc('legend', fontsize=22)    # legend fontsize
    # plt.rc('figure', titlesize=22)  # fontsize of the figure title

    # Turn interactive plotting off
    plt.ioff()

    # Verbose section

    # First handling the options, to get feedback to the user and check
    # that the input makes sense.
    # It is quite long
    structure = None
    reciprocal_lattice = None
    kpath = None

    if code == "vasp":
        if outcar is not None:
            outcar = vasp.Outcar(outcar)
            if fermi is None:
                fermi = outcar.efermi
            reciprocal_lattice = outcar.reciprocal_lattice
        if poscar is not None:
            poscar = vasp.Poscar(poscar)
            structure = poscar.structure
            if reciprocal_lattice is None:
                reciprocal_lattice = poscar.reciprocal_lattice

        if kpoints is not None:
            kpoints = vasp.Kpoints(kpoints)
            kpath = kpoints.kpath

        procar = vasp.Procar(procar, structure, reciprocal_lattice,
                             kpath, fermi, interpolation_factor=interpolation_factor)
        ebs_plot = EBSPlot(procar.ebs, kpath, ax, spins,
                           colors, opacities, linestyles, linewidths, labels)

    if unfold_mode is not None:
        if procar.has_phase and unfold_mode != "kpath":
            ebs_plot.ebs.unfold(
                transformation_matrix=transformation_matrix, structure=structure)
        # elif unfold_mode != "kpath":
        #     print("unfolding mode chosen : {}".format(unfold_mode))
        #     raise Exception(
        #         "Unfolding requires phases of band projections. If using VASP, use LORBIT=12")
        for isegment in range(ebs_plot.kpath.nsegments):
            for ip in range(2):
                ebs_plot.kpath.special_kpoints[isegment][ip] = np.dot(
                    np.linalg.inv(transformation_matrix),ebs_plot.kpath.special_kpoints[isegment][ip])

    if mode == "plain":
        ebs_plot.plot_bands()
    else:
<<<<<<< HEAD
        # Regular plotting method. For spin it plots density or magnetization.
        data.bands = (data.bands.transpose() - np.array(fermi)).transpose()
        plot = ProcarPlot(data.bands, data.spd, data.kpoints)

    ###### start of mode dependent options #########

    if mode == "scatter":
        fig, ax1 = plot.scatterPlot(
            mask=mask,
            size=markersize,
            cmap=cmap,
            vmin=vmin,
            vmax=vmax,
            marker=marker,
            ticks=ticks,
            discontinuities=discontinuities,
            ax=ax,
        )
        if fermi is not None:
            ax1.set_ylabel(r"$E-E_F$ (eV)")
        else:
            ax1.set_ylabel(r"Energy (eV)")
        if elimit is not None:
            ax1.set_ylim(elimit)

    elif mode == "plain":
        fig, ax1 = plot.plotBands(
            markersize,
            marker=marker,
            ticks=ticks,
            color=color,
            discontinuities=discontinuities,
            ax=ax,
        )
        if fermi is not None:
            ax1.set_ylabel(r"$E-E_F$ (eV)")
        else:
            ax1.set_ylabel(r"Energy (eV)")
        if elimit:
            ax1.set_ylim(elimit)

    elif mode == "parametric":
        fig, ax1 = plot.parametricPlot(
            cmap=cmap,
            vmin=vmin,
            vmax=vmax,
            mask=mask,
            ticks=ticks,
            discontinuities=discontinuities,
            plot_bar=plot_color_bar,
            ax=ax,
            linewidth=linewidth,
        )
        if fermi is not None:
            ax1.set_ylabel(r"$E-E_F$ (eV)")
        else:
            ax1.set_ylabel(r"Energy (eV)")
        if elimit is not None:
            ax1.set_ylim(elimit)

    elif mode == "atomic":
        fig, ax1 = plot.atomicPlot(cmap=cmap, vmin=vmin, vmax=vmax, ax=ax)
        if fermi is not None:
            ax1.set_ylabel(r"$E-E_F$ (eV)")
        else:
            ax1.set_ylabel(r"Energy (eV)")
        if elimit is not None:
            ax1.set_ylim(elimit)
    ###### end of mode dependent options ###########

    if grid:
        ax1.grid()

    if title:
        ax1.set_title(title)

    else:
        if savefig:
            plt.savefig(savefig, bbox_inches="tight")
            plt.close()  # Added by Nicholas Pike to close memory issue of looping and creating many figures
            return None, None
=======
        if atoms is not None and type(atoms[0]) is str:
            atoms_str = atoms
            atoms = []
            for iatom in np.unique(atoms_str):
                atoms = np.append(atoms, np.where(
                    structure.atoms == iatom)[0]).astype(np.int)

        if orbitals is not None and type(orbitals[0]) is str:
            orbital_str = orbitals
            orbital_names = {'s': 0,
                             'p': [1, 2, 3],
                             'd': [4, 5, 6, 7, 8],
                             'f': [9, 10, 11, 12, 13, 14, 15],
                             "py": 1,
                             "pz": 2,
                             "px": 3,
                             "dxy": 4,
                             "dyz": 5,
                             "dz2": 6,
                             "dxz": 7,
                             "x2-y2": 8,
                             "fy3x2": 9,
                             "fxyz": 10,
                             "fyz2": 11,
                             "fz3": 12,
                             "fxz2": 13,
                             "fzx2": 14,
                             }
            orbitals = []
            for iorb in orbital_str:
                orbitals = np.append(
                    orbitals, orbital_names[iorb]).astype(np.int)
        weights = ebs_plot.ebs.ebs_sum(
            atoms=atoms, principal_q_numbers=[-1], orbitals=orbitals, spins=spins)

        if weighted_color:
            color_weights = weights
        else:
            color_weights = None
        if weighted_width:
            width_weights = weights
        else:
            width_weights = None
        color_mask = projection_mask
        width_mask = projection_mask
        if unfold_mode == "thickness":
            width_weights = ebs_plot.ebs.weights
            width_mask = unfold_mask
        elif unfold_mode == "color":
            color_weights = ebs_plot.ebs.weights
            color_mask = unfold_mask
        elif unfold_mode is not None:
            if weighted_width:
                width_weights = ebs_plot.ebs.weights
                width_mask = unfold_mask
            if weighted_color:
                color_weights = ebs_plot.ebs.weights
                color_mask = unfold_mask

        if mode == "parametric":
            ebs_plot.plot_parameteric(
                color_weights=color_weights,
                width_weights=width_weights,
                color_mask=color_mask,
                width_mask=width_mask,
                cmap=cmap,
                plot_color_bar=plot_color_bar,
                vmin=vmin,
                vmax=vmax)
        elif mode == "scatter":
            ebs_plot.plot_scatter(
                color_weights=color_weights,
                width_weights=width_weights,
                color_mask=color_mask,
                width_mask=width_mask,
                cmap=cmap,
                plot_color_bar=plot_color_bar,
                vmin=vmin,
                vmax=vmax)
>>>>>>> dba08cde
        else:
            print("Selected mode %s not valid. Please check the spelling " % mode)

    ebs_plot.set_xticks()
    ebs_plot.set_yticks(interval=elimit)
    ebs_plot.set_xlim()
    ebs_plot.set_ylim(elimit)
    ebs_plot.draw_fermi()
    ebs_plot.set_ylabel()
    if legend:
        ebs_plot.legend()
    if savefig is not None:
        plt.savefig(savefig)
    if show:
        plt.show()
    return ebs_plot

    # if code == "vasp" or code == "abinit":
    #     if repair:
    #         repairhandle = UtilsProcar()
    #         repairhandle.ProcarRepair(procarfile, procarfile)

#     if atoms is None:
#         atoms = [-1]
#         if human is True:
#             print("WARNING: `--human` option given without atoms list!")
#             print("--human will be set to False (ignored)\n ")
#             human = False
#     if orbitals is None:
#         orbitals = [-1]
#     if verbose:
#         welcome()
#         print("Script initiated...")
#         if repair:
#             print("PROCAR repaired. Run with repair=False next time.")
#         print("code           : ", code)
#         print("input file     : ", procarfile)
#         print("mode           : ", mode)
#         print("spin comp.     : ", spin)
#         print("atoms list     : ", atoms)
#         print("orbs. list     : ", orbitals)

#     if (
#         fermi is None
#         and outcar is None
#         and abinit_output is None
#         and (code != "elk" and code != "qe" and code != "lobster")
#     ):
#         print(
#             "WARNING : Fermi Energy not set! Please set manually or provide output file and set code type."
#         )
#         fermi = 0

#     elif fermi is None and code == "elk":
#         fermi = None

#     elif fermi is None and code == "qe":
#         fermi = None

#     elif fermi is None and code == "lobster":
#         fermi = None

#     print("fermi energy   : ", fermi)
#     print("energy range   : ", elimit)

#     if mask is not None:
#         print("masking thres. : ", mask)

#     print("colormap       : ", cmap)
#     print("markersize     : ", markersize)
#     print("permissive     : ", permissive)
#     if permissive:
#         print("INFO : Permissive flag is on! Be careful")
#     print("vmax           : ", vmax)
#     print("vmin           : ", vmin)
#     print("grid enabled   : ", grid)
#     if human is not None:
#         print("human          : ", human)
#     print("savefig        : ", savefig)
#     print("title          : ", title)
#     print("outcar         : ", outcar)

#     if kdirect:
#         print("k-grid         :  reduced")
#     else:
#         print(
#             "k-grid         :  cartesian (Remember to provide an output file for this case to work.)"
#         )

#     if discontinuities is None:
#         discontinuities = []

#     #### READING KPOINTS FILE IF PRESENT ####

#     # If KPOINTS file is given:
#     if kpointsfile is not None:
#         # Getting the high symmetry point names from KPOINTS file
#         f = open(kpointsfile)
#         KPread = f.read()
#         f.close()

#         KPmatrix = re.findall("reciprocal[\s\S]*", KPread)
#         tick_labels = np.array(re.findall("!\s(.*)", KPmatrix[0]))
#         knames = []
#         knames = [tick_labels[0]]

#         ################## Checking for discontinuities ########################
#         discont_indx = []
#         icounter = 1
#         while icounter < len(tick_labels) - 1:
#             if tick_labels[icounter] == tick_labels[icounter + 1]:
#                 knames.append(tick_labels[icounter])
#                 icounter = icounter + 2
#             else:
#                 discont_indx.append(icounter)
#                 knames.append(tick_labels[icounter] +
#                               "|" + tick_labels[icounter + 1])
#                 icounter = icounter + 2
#         knames.append(tick_labels[-1])
#         discont_indx = list(dict.fromkeys(discont_indx))

#         ################# End of discontinuity check ##########################

#         # Added by Nicholas Pike to modify the output of seekpath to allow for
#         # latex rendering.
#         for i in range(len(knames)):
#             if knames[i] == "GAMMA":
#                 knames[i] = "\Gamma"
#             else:
#                 pass

#         knames = [str("$" + latx + "$") for latx in knames]

#         # getting the number of grid points from the KPOINTS file
#         f2 = open(kpointsfile)
#         KPreadlines = f2.readlines()
#         f2.close()
#         numgridpoints = int(KPreadlines[1].split()[0])

#         kticks = [0]
#         gridpoint = 0
#         for kt in range(len(knames) - 1):
#             gridpoint = gridpoint + numgridpoints
#             kticks.append(gridpoint - 1)

#         print("knames         : ", knames)
#         print("kticks         : ", kticks)

#         # creating an array for discontunuity k-points. These are the indexes
#         # of the discontinuity k-points.
#         for k in discont_indx:
#             discontinuities.append(kticks[int(k / 2) + 1])
#         if discontinuities:
#             print("discont. list  : ", discontinuities)

#     #### END OF KPOINTS FILE DEPENDENT SECTION ####

#     # The spin argument should be a number (index of an array), or
#     # 'st'. In the last case it will be handled separately (later)

#     spin = {"0": 0, "1": 1, "2": 2, "3": 3, "st": "st"}[str(spin)]

#     #### parsing the PROCAR file or equivalent to retrieve spd data ####
#     code = code.lower()
#     if code == "vasp":
#         procarFile = ProcarParser()

#     elif code == "abinit":
#         procarFile = ProcarParser()
#         abinitFile = AbinitParser(abinit_output=abinit_output)

#     elif code == "elk":
#         # reciprocal lattice already taken care of
#         procarFile = ElkParser(kdirect=kdirect)

#         # Retrieving knames and kticks from Elk
#         if kticks is None and knames is None:
#             if procarFile.kticks and procarFile.knames:
#                 kticks = procarFile.kticks
#                 knames = procarFile.knames

#     elif code == "qe":
#         # reciprocal lattice already taken care of
#         procarFile = QEParser(kdirect=kdirect)

#         # Retrieving knames and kticks from QE
#         if kticks is None and knames is None:
#             if procarFile.kticks and procarFile.knames:
#                 kticks = procarFile.kticks
#                 knames = procarFile.knames

#             # Retrieving discontinuities if present
#             if procarFile.discontinuities:
#                 discontinuities = procarFile.discontinuities

#     elif code == "lobster":
#         # reciprocal lattice already taken care of
#         procarFile = LobsterParser(kdirect=kdirect, lobstercode=lobstercode)

#         # Retrieving knames and kticks from Lobster
#         if kticks is None and knames is None:
#             if procarFile.kticks and procarFile.knames:
#                 kticks = procarFile.kticks
#                 knames = procarFile.knames

#             # Retrieving discontinuities if present
#             if procarFile.discontinuities:
#                 discontinuities = procarFile.discontinuities

#     # If ticks and names are given by the user manually:
#     if kticks is not None and knames is not None:
#         ticks = list(zip(kticks, knames))
#     elif kticks is not None:
#         ticks = list(zip(kticks, kticks))
#     else:
#         ticks = None

#     if kpointsfile is None and kticks and knames:
#         print("knames         : ", knames)
#         print("kticks         : ", kticks)
#         if discontinuities:
#             print("discont. list  : ", discontinuities)

#     # The second part of this function is parse/select/use the data in
#     # OUTCAR (if given) and PROCAR

#     # first parse the outcar if given, to get Efermi and Reciprocal lattice
#     recLat = None
#     if code == "vasp":
#         if outcar:
#             outcarparser = UtilsProcar()
#             if fermi is None:
#                 fermi = outcarparser.FermiOutcar(outcar)
#                 print("Fermi energy   :  %s eV (from OUTCAR)" % str(fermi))
#             recLat = outcarparser.RecLatOutcar(outcar)

#     elif code == "elk":
#         if fermi is None:
#             fermi = procarFile.fermi
#             print("Fermi energy    :  %s eV (from Elk output)" % str(fermi))

#     elif code == "qe":
#         if fermi is None:
#             fermi = procarFile.fermi
#             print("Fermi energy   :  %s eV (from Quantum Espresso output)" %
#                   str(fermi))

#     elif code == "lobster":
#         if fermi is None:
#             fermi = procarFile.fermi
#             print("Fermi energy   :  %s eV (from Lobster output)" % str(fermi))
#             # lobster already shifts fermi so we set it to zero here.
#             fermi = 0.0

#     elif code == "abinit":
#         if fermi is None:
#             fermi = abinitFile.fermi
#             print("Fermi energy   :  %s eV (from Abinit output)" % str(fermi))
#         recLat = abinitFile.reclat

#     # if kdirect = False, then the k-points will be in cartesian coordinates.
#     # The output should be read to find the reciprocal lattice vectors to transform
#     # from direct to cartesian

#     if code == "vasp":
#         if kdirect:
#             procarFile.readFile(procarfile, permissive)
#         else:
#             procarFile.readFile(procarfile, permissive, recLattice=recLat)

#     elif code == "abinit":
#         if kdirect:
#             procarFile.readFile(procarfile, permissive)
#         else:
#             procarFile.readFile(procarfile, permissive, recLattice=recLat)

#     # processing the data, getting an instance of the class that reduces the data
#     data = ProcarSelect(procarFile, deepCopy=True, mode=mode)
#     numofbands = int(data.spd.shape[1] / 2)

#     # Unit conversions

#     # Abinit PROCAR has band energy units in Hartree. We need it in eV.
#     if code == "abinit":
#         data.bands = data.bands * 27.211396641308

#     # handling the spin, `spin='st'` is not straightforward, needs
#     # to calculate the k vector and its normal. Other `spin` values
#     # are trivial.
#     if spin == "st":
#         # two `ProcarSelect` instances, to store temporal values: spin_x, spin_y
#         dataX = ProcarSelect(procarFile, deepCopy=True)
#         dataX.selectIspin([1])
#         dataX.selectAtoms(atoms, fortran=human)
#         dataX.selectOrbital(orbitals)
#         dataY = ProcarSelect(procarFile, deepCopy=True)
#         dataY.selectIspin([2])
#         dataY.selectAtoms(atoms, fortran=human)
#         dataY.selectOrbital(orbitals)
#         # getting the signed angle of each K-vector
#         angle = np.arctan2(dataX.kpoints[:, 1],
#                             (dataX.kpoints[:, 0] + 0.000000001))
#         sin = np.sin(angle)
#         cos = np.cos(angle)
#         sin.shape = (sin.shape[0], 1)
#         cos.shape = (cos.shape[0], 1)
#         # print sin, cos
#         # storing the spin projection into the original array
#         data.spd = -sin * dataX.spd + cos * dataY.spd
#     else:
#         data.selectIspin([spin], separate=separate)
#         data.selectAtoms(atoms, fortran=human)
#         data.selectOrbital(orbitals)

#     # Plotting the data
#     if separate:
#         if spin == 0:
#             # plotting spin up bands separately
#             data.bands = (
#                 data.bands[:, :numofbands].transpose() - np.array(fermi)
#             ).transpose()
#             print("Plotting spin up bands...")

#         elif spin == 1:
#             # plotting spin down bands separately
#             data.bands = (
#                 data.bands[:, numofbands:].transpose() - np.array(fermi)
#             ).transpose()
#             print("Plotting spin down bands...")

#         plot = ProcarPlot(data.bands, data.spd, data.kpoints)

#     else:
#         # Regular plotting method. For spin it plots density or magnetization.
#         data.bands = (data.bands.transpose() - np.array(fermi)).transpose()
#         plot = ProcarPlot(data.bands, data.spd, data.kpoints)

#     ###### start of mode dependent options #########

#     if mode == "scatter":
#         fig, ax1 = plot.scatterPlot(
#             mask=mask,
#             size=markersize,
#             cmap=cmap,
#             vmin=vmin,
#             vmax=vmax,
#             marker=marker,
#             ticks=ticks,
#             discontinuities=discontinuities,
#             ax=ax,
#         )
#         if fermi is not None:
#             ax1.set_ylabel(r"$E-E_f$ [eV]")
#         else:
#             ax1.set_ylabel(r"Energy [eV]")
#         if elimit is not None:
#             ax1.set_ylim(elimit)

#     elif mode == "plain":
#         fig, ax1 = plot.plotBands(
#             markersize,
#             marker=marker,
#             ticks=ticks,
#             color=color,
#             discontinuities=discontinuities,
#             ax=ax,
#         )
#         if fermi is not None:
#             ax1.set_ylabel(r"$E-E_f$ [eV]")
#         else:
#             ax1.set_ylabel(r"Energy [eV]")
#         if elimit:
#             ax1.set_ylim(elimit)

#     elif mode == "parametric":
#         fig, ax1 = plot.parametricPlot(
#             cmap=cmap,
#             vmin=vmin,
#             vmax=vmax,
#             mask=mask,
#             ticks=ticks,
#             discontinuities=discontinuities,
#             plot_bar=plot_color_bar,
#             ax=ax,
#             linewidth=linewidth,
#         )
#         if fermi is not None:
#             ax1.set_ylabel(r"$E-E_f$ [eV]")
#         else:
#             ax1.set_ylabel(r"Energy [eV]")
#         if elimit is not None:
#             ax1.set_ylim(elimit)

#     elif mode == "atomic":
#         fig, ax1 = plot.atomicPlot(cmap=cmap, vmin=vmin, vmax=vmax, ax=ax)
#         if fermi is not None:
#             ax1.set_ylabel(r"$E-E_f$ [eV]")
#         else:
#             ax1.set_ylabel(r"Energy [eV]")
#         if elimit is not None:
#             ax1.set_ylim(elimit)
#     ###### end of mode dependent options ###########

#     if grid:
#         ax1.grid()

#     if title:
#         ax1.set_title(title)

#     else:
#         if savefig:
#             plt.savefig(savefig, bbox_inches="tight")
#             plt.close()  # Added by Nicholas Pike to close memory issue of looping and creating many figures
#             return None, None
#         else:
#             if show:
#                 plt.show()
#             else:
#                 pass
#         return fig, ax1

# # if __name__ == "__main__":
# # bandsplot(mode='parametric',elimit=[-6,6],orbitals=[4,5,6,7,8],vmin=0,vmax=1, code='elk')
# # knames=['$\Gamma$', '$X$', '$M$', '$\Gamma$', '$R$','$X$'],
# # kticks=[0, 8, 16, 24, 38, 49])<|MERGE_RESOLUTION|>--- conflicted
+++ resolved
@@ -14,8 +14,9 @@
 from .splash import welcome
 from .utilsprocar import UtilsProcar
 
-
-def bandsplot1(
+from .scriptBandsplot_old import bandsplot_old
+
+def bandsplot(
         procar="PROCAR",
         abinit_output="abinit.out",
         poscar=None,
@@ -58,6 +59,7 @@
         unfold_mode=None,
         transformation_matrix=None,
         verbose=True,
+        old=False,
 ):
     """
 
@@ -136,6 +138,10 @@
     None.
 
     """
+    if old:
+        bandsplot_old(**locals())
+
+
 
     # import matplotlib
     # Roman ['rm', 'cal', 'it', 'tt', 'sf',
@@ -200,89 +206,6 @@
     if mode == "plain":
         ebs_plot.plot_bands()
     else:
-<<<<<<< HEAD
-        # Regular plotting method. For spin it plots density or magnetization.
-        data.bands = (data.bands.transpose() - np.array(fermi)).transpose()
-        plot = ProcarPlot(data.bands, data.spd, data.kpoints)
-
-    ###### start of mode dependent options #########
-
-    if mode == "scatter":
-        fig, ax1 = plot.scatterPlot(
-            mask=mask,
-            size=markersize,
-            cmap=cmap,
-            vmin=vmin,
-            vmax=vmax,
-            marker=marker,
-            ticks=ticks,
-            discontinuities=discontinuities,
-            ax=ax,
-        )
-        if fermi is not None:
-            ax1.set_ylabel(r"$E-E_F$ (eV)")
-        else:
-            ax1.set_ylabel(r"Energy (eV)")
-        if elimit is not None:
-            ax1.set_ylim(elimit)
-
-    elif mode == "plain":
-        fig, ax1 = plot.plotBands(
-            markersize,
-            marker=marker,
-            ticks=ticks,
-            color=color,
-            discontinuities=discontinuities,
-            ax=ax,
-        )
-        if fermi is not None:
-            ax1.set_ylabel(r"$E-E_F$ (eV)")
-        else:
-            ax1.set_ylabel(r"Energy (eV)")
-        if elimit:
-            ax1.set_ylim(elimit)
-
-    elif mode == "parametric":
-        fig, ax1 = plot.parametricPlot(
-            cmap=cmap,
-            vmin=vmin,
-            vmax=vmax,
-            mask=mask,
-            ticks=ticks,
-            discontinuities=discontinuities,
-            plot_bar=plot_color_bar,
-            ax=ax,
-            linewidth=linewidth,
-        )
-        if fermi is not None:
-            ax1.set_ylabel(r"$E-E_F$ (eV)")
-        else:
-            ax1.set_ylabel(r"Energy (eV)")
-        if elimit is not None:
-            ax1.set_ylim(elimit)
-
-    elif mode == "atomic":
-        fig, ax1 = plot.atomicPlot(cmap=cmap, vmin=vmin, vmax=vmax, ax=ax)
-        if fermi is not None:
-            ax1.set_ylabel(r"$E-E_F$ (eV)")
-        else:
-            ax1.set_ylabel(r"Energy (eV)")
-        if elimit is not None:
-            ax1.set_ylim(elimit)
-    ###### end of mode dependent options ###########
-
-    if grid:
-        ax1.grid()
-
-    if title:
-        ax1.set_title(title)
-
-    else:
-        if savefig:
-            plt.savefig(savefig, bbox_inches="tight")
-            plt.close()  # Added by Nicholas Pike to close memory issue of looping and creating many figures
-            return None, None
-=======
         if atoms is not None and type(atoms[0]) is str:
             atoms_str = atoms
             atoms = []
@@ -362,7 +285,6 @@
                 plot_color_bar=plot_color_bar,
                 vmin=vmin,
                 vmax=vmax)
->>>>>>> dba08cde
         else:
             print("Selected mode %s not valid. Please check the spelling " % mode)
 
@@ -380,411 +302,3 @@
         plt.show()
     return ebs_plot
 
-    # if code == "vasp" or code == "abinit":
-    #     if repair:
-    #         repairhandle = UtilsProcar()
-    #         repairhandle.ProcarRepair(procarfile, procarfile)
-
-#     if atoms is None:
-#         atoms = [-1]
-#         if human is True:
-#             print("WARNING: `--human` option given without atoms list!")
-#             print("--human will be set to False (ignored)\n ")
-#             human = False
-#     if orbitals is None:
-#         orbitals = [-1]
-#     if verbose:
-#         welcome()
-#         print("Script initiated...")
-#         if repair:
-#             print("PROCAR repaired. Run with repair=False next time.")
-#         print("code           : ", code)
-#         print("input file     : ", procarfile)
-#         print("mode           : ", mode)
-#         print("spin comp.     : ", spin)
-#         print("atoms list     : ", atoms)
-#         print("orbs. list     : ", orbitals)
-
-#     if (
-#         fermi is None
-#         and outcar is None
-#         and abinit_output is None
-#         and (code != "elk" and code != "qe" and code != "lobster")
-#     ):
-#         print(
-#             "WARNING : Fermi Energy not set! Please set manually or provide output file and set code type."
-#         )
-#         fermi = 0
-
-#     elif fermi is None and code == "elk":
-#         fermi = None
-
-#     elif fermi is None and code == "qe":
-#         fermi = None
-
-#     elif fermi is None and code == "lobster":
-#         fermi = None
-
-#     print("fermi energy   : ", fermi)
-#     print("energy range   : ", elimit)
-
-#     if mask is not None:
-#         print("masking thres. : ", mask)
-
-#     print("colormap       : ", cmap)
-#     print("markersize     : ", markersize)
-#     print("permissive     : ", permissive)
-#     if permissive:
-#         print("INFO : Permissive flag is on! Be careful")
-#     print("vmax           : ", vmax)
-#     print("vmin           : ", vmin)
-#     print("grid enabled   : ", grid)
-#     if human is not None:
-#         print("human          : ", human)
-#     print("savefig        : ", savefig)
-#     print("title          : ", title)
-#     print("outcar         : ", outcar)
-
-#     if kdirect:
-#         print("k-grid         :  reduced")
-#     else:
-#         print(
-#             "k-grid         :  cartesian (Remember to provide an output file for this case to work.)"
-#         )
-
-#     if discontinuities is None:
-#         discontinuities = []
-
-#     #### READING KPOINTS FILE IF PRESENT ####
-
-#     # If KPOINTS file is given:
-#     if kpointsfile is not None:
-#         # Getting the high symmetry point names from KPOINTS file
-#         f = open(kpointsfile)
-#         KPread = f.read()
-#         f.close()
-
-#         KPmatrix = re.findall("reciprocal[\s\S]*", KPread)
-#         tick_labels = np.array(re.findall("!\s(.*)", KPmatrix[0]))
-#         knames = []
-#         knames = [tick_labels[0]]
-
-#         ################## Checking for discontinuities ########################
-#         discont_indx = []
-#         icounter = 1
-#         while icounter < len(tick_labels) - 1:
-#             if tick_labels[icounter] == tick_labels[icounter + 1]:
-#                 knames.append(tick_labels[icounter])
-#                 icounter = icounter + 2
-#             else:
-#                 discont_indx.append(icounter)
-#                 knames.append(tick_labels[icounter] +
-#                               "|" + tick_labels[icounter + 1])
-#                 icounter = icounter + 2
-#         knames.append(tick_labels[-1])
-#         discont_indx = list(dict.fromkeys(discont_indx))
-
-#         ################# End of discontinuity check ##########################
-
-#         # Added by Nicholas Pike to modify the output of seekpath to allow for
-#         # latex rendering.
-#         for i in range(len(knames)):
-#             if knames[i] == "GAMMA":
-#                 knames[i] = "\Gamma"
-#             else:
-#                 pass
-
-#         knames = [str("$" + latx + "$") for latx in knames]
-
-#         # getting the number of grid points from the KPOINTS file
-#         f2 = open(kpointsfile)
-#         KPreadlines = f2.readlines()
-#         f2.close()
-#         numgridpoints = int(KPreadlines[1].split()[0])
-
-#         kticks = [0]
-#         gridpoint = 0
-#         for kt in range(len(knames) - 1):
-#             gridpoint = gridpoint + numgridpoints
-#             kticks.append(gridpoint - 1)
-
-#         print("knames         : ", knames)
-#         print("kticks         : ", kticks)
-
-#         # creating an array for discontunuity k-points. These are the indexes
-#         # of the discontinuity k-points.
-#         for k in discont_indx:
-#             discontinuities.append(kticks[int(k / 2) + 1])
-#         if discontinuities:
-#             print("discont. list  : ", discontinuities)
-
-#     #### END OF KPOINTS FILE DEPENDENT SECTION ####
-
-#     # The spin argument should be a number (index of an array), or
-#     # 'st'. In the last case it will be handled separately (later)
-
-#     spin = {"0": 0, "1": 1, "2": 2, "3": 3, "st": "st"}[str(spin)]
-
-#     #### parsing the PROCAR file or equivalent to retrieve spd data ####
-#     code = code.lower()
-#     if code == "vasp":
-#         procarFile = ProcarParser()
-
-#     elif code == "abinit":
-#         procarFile = ProcarParser()
-#         abinitFile = AbinitParser(abinit_output=abinit_output)
-
-#     elif code == "elk":
-#         # reciprocal lattice already taken care of
-#         procarFile = ElkParser(kdirect=kdirect)
-
-#         # Retrieving knames and kticks from Elk
-#         if kticks is None and knames is None:
-#             if procarFile.kticks and procarFile.knames:
-#                 kticks = procarFile.kticks
-#                 knames = procarFile.knames
-
-#     elif code == "qe":
-#         # reciprocal lattice already taken care of
-#         procarFile = QEParser(kdirect=kdirect)
-
-#         # Retrieving knames and kticks from QE
-#         if kticks is None and knames is None:
-#             if procarFile.kticks and procarFile.knames:
-#                 kticks = procarFile.kticks
-#                 knames = procarFile.knames
-
-#             # Retrieving discontinuities if present
-#             if procarFile.discontinuities:
-#                 discontinuities = procarFile.discontinuities
-
-#     elif code == "lobster":
-#         # reciprocal lattice already taken care of
-#         procarFile = LobsterParser(kdirect=kdirect, lobstercode=lobstercode)
-
-#         # Retrieving knames and kticks from Lobster
-#         if kticks is None and knames is None:
-#             if procarFile.kticks and procarFile.knames:
-#                 kticks = procarFile.kticks
-#                 knames = procarFile.knames
-
-#             # Retrieving discontinuities if present
-#             if procarFile.discontinuities:
-#                 discontinuities = procarFile.discontinuities
-
-#     # If ticks and names are given by the user manually:
-#     if kticks is not None and knames is not None:
-#         ticks = list(zip(kticks, knames))
-#     elif kticks is not None:
-#         ticks = list(zip(kticks, kticks))
-#     else:
-#         ticks = None
-
-#     if kpointsfile is None and kticks and knames:
-#         print("knames         : ", knames)
-#         print("kticks         : ", kticks)
-#         if discontinuities:
-#             print("discont. list  : ", discontinuities)
-
-#     # The second part of this function is parse/select/use the data in
-#     # OUTCAR (if given) and PROCAR
-
-#     # first parse the outcar if given, to get Efermi and Reciprocal lattice
-#     recLat = None
-#     if code == "vasp":
-#         if outcar:
-#             outcarparser = UtilsProcar()
-#             if fermi is None:
-#                 fermi = outcarparser.FermiOutcar(outcar)
-#                 print("Fermi energy   :  %s eV (from OUTCAR)" % str(fermi))
-#             recLat = outcarparser.RecLatOutcar(outcar)
-
-#     elif code == "elk":
-#         if fermi is None:
-#             fermi = procarFile.fermi
-#             print("Fermi energy    :  %s eV (from Elk output)" % str(fermi))
-
-#     elif code == "qe":
-#         if fermi is None:
-#             fermi = procarFile.fermi
-#             print("Fermi energy   :  %s eV (from Quantum Espresso output)" %
-#                   str(fermi))
-
-#     elif code == "lobster":
-#         if fermi is None:
-#             fermi = procarFile.fermi
-#             print("Fermi energy   :  %s eV (from Lobster output)" % str(fermi))
-#             # lobster already shifts fermi so we set it to zero here.
-#             fermi = 0.0
-
-#     elif code == "abinit":
-#         if fermi is None:
-#             fermi = abinitFile.fermi
-#             print("Fermi energy   :  %s eV (from Abinit output)" % str(fermi))
-#         recLat = abinitFile.reclat
-
-#     # if kdirect = False, then the k-points will be in cartesian coordinates.
-#     # The output should be read to find the reciprocal lattice vectors to transform
-#     # from direct to cartesian
-
-#     if code == "vasp":
-#         if kdirect:
-#             procarFile.readFile(procarfile, permissive)
-#         else:
-#             procarFile.readFile(procarfile, permissive, recLattice=recLat)
-
-#     elif code == "abinit":
-#         if kdirect:
-#             procarFile.readFile(procarfile, permissive)
-#         else:
-#             procarFile.readFile(procarfile, permissive, recLattice=recLat)
-
-#     # processing the data, getting an instance of the class that reduces the data
-#     data = ProcarSelect(procarFile, deepCopy=True, mode=mode)
-#     numofbands = int(data.spd.shape[1] / 2)
-
-#     # Unit conversions
-
-#     # Abinit PROCAR has band energy units in Hartree. We need it in eV.
-#     if code == "abinit":
-#         data.bands = data.bands * 27.211396641308
-
-#     # handling the spin, `spin='st'` is not straightforward, needs
-#     # to calculate the k vector and its normal. Other `spin` values
-#     # are trivial.
-#     if spin == "st":
-#         # two `ProcarSelect` instances, to store temporal values: spin_x, spin_y
-#         dataX = ProcarSelect(procarFile, deepCopy=True)
-#         dataX.selectIspin([1])
-#         dataX.selectAtoms(atoms, fortran=human)
-#         dataX.selectOrbital(orbitals)
-#         dataY = ProcarSelect(procarFile, deepCopy=True)
-#         dataY.selectIspin([2])
-#         dataY.selectAtoms(atoms, fortran=human)
-#         dataY.selectOrbital(orbitals)
-#         # getting the signed angle of each K-vector
-#         angle = np.arctan2(dataX.kpoints[:, 1],
-#                             (dataX.kpoints[:, 0] + 0.000000001))
-#         sin = np.sin(angle)
-#         cos = np.cos(angle)
-#         sin.shape = (sin.shape[0], 1)
-#         cos.shape = (cos.shape[0], 1)
-#         # print sin, cos
-#         # storing the spin projection into the original array
-#         data.spd = -sin * dataX.spd + cos * dataY.spd
-#     else:
-#         data.selectIspin([spin], separate=separate)
-#         data.selectAtoms(atoms, fortran=human)
-#         data.selectOrbital(orbitals)
-
-#     # Plotting the data
-#     if separate:
-#         if spin == 0:
-#             # plotting spin up bands separately
-#             data.bands = (
-#                 data.bands[:, :numofbands].transpose() - np.array(fermi)
-#             ).transpose()
-#             print("Plotting spin up bands...")
-
-#         elif spin == 1:
-#             # plotting spin down bands separately
-#             data.bands = (
-#                 data.bands[:, numofbands:].transpose() - np.array(fermi)
-#             ).transpose()
-#             print("Plotting spin down bands...")
-
-#         plot = ProcarPlot(data.bands, data.spd, data.kpoints)
-
-#     else:
-#         # Regular plotting method. For spin it plots density or magnetization.
-#         data.bands = (data.bands.transpose() - np.array(fermi)).transpose()
-#         plot = ProcarPlot(data.bands, data.spd, data.kpoints)
-
-#     ###### start of mode dependent options #########
-
-#     if mode == "scatter":
-#         fig, ax1 = plot.scatterPlot(
-#             mask=mask,
-#             size=markersize,
-#             cmap=cmap,
-#             vmin=vmin,
-#             vmax=vmax,
-#             marker=marker,
-#             ticks=ticks,
-#             discontinuities=discontinuities,
-#             ax=ax,
-#         )
-#         if fermi is not None:
-#             ax1.set_ylabel(r"$E-E_f$ [eV]")
-#         else:
-#             ax1.set_ylabel(r"Energy [eV]")
-#         if elimit is not None:
-#             ax1.set_ylim(elimit)
-
-#     elif mode == "plain":
-#         fig, ax1 = plot.plotBands(
-#             markersize,
-#             marker=marker,
-#             ticks=ticks,
-#             color=color,
-#             discontinuities=discontinuities,
-#             ax=ax,
-#         )
-#         if fermi is not None:
-#             ax1.set_ylabel(r"$E-E_f$ [eV]")
-#         else:
-#             ax1.set_ylabel(r"Energy [eV]")
-#         if elimit:
-#             ax1.set_ylim(elimit)
-
-#     elif mode == "parametric":
-#         fig, ax1 = plot.parametricPlot(
-#             cmap=cmap,
-#             vmin=vmin,
-#             vmax=vmax,
-#             mask=mask,
-#             ticks=ticks,
-#             discontinuities=discontinuities,
-#             plot_bar=plot_color_bar,
-#             ax=ax,
-#             linewidth=linewidth,
-#         )
-#         if fermi is not None:
-#             ax1.set_ylabel(r"$E-E_f$ [eV]")
-#         else:
-#             ax1.set_ylabel(r"Energy [eV]")
-#         if elimit is not None:
-#             ax1.set_ylim(elimit)
-
-#     elif mode == "atomic":
-#         fig, ax1 = plot.atomicPlot(cmap=cmap, vmin=vmin, vmax=vmax, ax=ax)
-#         if fermi is not None:
-#             ax1.set_ylabel(r"$E-E_f$ [eV]")
-#         else:
-#             ax1.set_ylabel(r"Energy [eV]")
-#         if elimit is not None:
-#             ax1.set_ylim(elimit)
-#     ###### end of mode dependent options ###########
-
-#     if grid:
-#         ax1.grid()
-
-#     if title:
-#         ax1.set_title(title)
-
-#     else:
-#         if savefig:
-#             plt.savefig(savefig, bbox_inches="tight")
-#             plt.close()  # Added by Nicholas Pike to close memory issue of looping and creating many figures
-#             return None, None
-#         else:
-#             if show:
-#                 plt.show()
-#             else:
-#                 pass
-#         return fig, ax1
-
-# # if __name__ == "__main__":
-# # bandsplot(mode='parametric',elimit=[-6,6],orbitals=[4,5,6,7,8],vmin=0,vmax=1, code='elk')
-# # knames=['$\Gamma$', '$X$', '$M$', '$\Gamma$', '$R$','$X$'],
-# # kticks=[0, 8, 16, 24, 38, 49])