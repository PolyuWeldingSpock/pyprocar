--- conflicted
+++ resolved
@@ -16,10 +16,6 @@
 from .qeparser import QEFermiParser
 from .lobsterparser import LobsterFermiParser
 from .abinitparser import AbinitParser
-<<<<<<< HEAD
-=======
-from .io.vasp import Outcar, Procar
->>>>>>> dba08cde
 
 
 
@@ -71,9 +67,6 @@
     widget=False,
     show=True,
     repair=True,
-    sym=False,
-    rotations=None,
-    symprec=1.0e-5,
 ):
     """
     Parameters
@@ -84,18 +77,9 @@
     outcar : str, optional (default ``'OUTCAR'``)
         Path to the OUTCAR file of the simulation
         e.g. ``outcar='~/MgB2/fermi/OUTCAR'``
-<<<<<<< HEAD
     abinit_output : str, optional (default ``None``)
         Path to the Abinit output file
         e.g. ``outcar='~/MgB2/abinit.out'``
-=======
-
-    abinit_output : str, optional (default ``None``)
-        Path to the Abinit output file
-
-        e.g. ``outcar='~/MgB2/abinit.out'``
-
->>>>>>> dba08cde
     infile : str, optional (default ``infile = in.bxsf'``)
         This is the path in the input bxsf file
         e.g. ``infile = ni_fs.bxsf'``
@@ -123,7 +107,6 @@
         If one wants plot more than the 1st brillouin zone, this
         parameter can be used.
         e.g. ``supercell=[2, 2, 2]``
-
     extended_zone_directions : list of list of size 3, optional (default ``None``)
         If one wants plot more than  brillouin zones in a particular direection, this
         parameter can be used.
@@ -355,20 +338,11 @@
         else:
             e_fermi = fermi
 
-<<<<<<< HEAD
 
     elif code == "bxsf":
         e_fermi = fermi
         data = BxsfParser(infile= infile)
         reciprocal_lattice = data.reclat
-=======
-    elif code == "bxsf":
-        e_fermi = fermi
-        procarFile = BxsfParser(infile=infile)
-        reciprocal_lattice = procarFile.rec_lattice
-
-        bands = np.arange(len(procarFile.bandEnergy[0, :]))
->>>>>>> dba08cde
 
     elif code == "frmsf":
         e_fermi = fermi
@@ -442,96 +416,6 @@
     else:
         for iband in band_numbers:
             spd_spin.append(None)
-<<<<<<< HEAD
-=======
-    counter = 0
-
-    # structure = Procar(procar).structure
-    if outcar is not None:
-        rotations = Outcar(outcar).rotations
-
-    """
-    elif structure is not None:
-        rotations = structure.get_spglib_symmetry_dataset(symprec)
-    """
-
-    for iband in bands:
-        print("Trying to extract isosurface for band %d" % iband)
-        if code == "bxsf":
-            surface = FermiSurface3D(
-                kpoints=procarFile.kpoints,
-                band=procarFile.bandEnergy[:, iband],
-                spd=spd[counter],
-                spd_spin=spd_spin[counter],
-                fermi=e_fermi + fermi_shift,
-                reciprocal_lattice=reciprocal_lattice,
-                interpolation_factor=interpolation_factor,
-                projection_accuracy=projection_accuracy,
-                supercell=supercell,
-                file="bxsf",
-                sym=sym,
-                rotations=rotations,
-            )
-        elif code == "qe":
-            surface = FermiSurface3D(
-                kpoints=procarFile.kpoints,
-                band=procarFile.bands[:, iband],
-                spd=spd[counter],
-                spd_spin=spd_spin[counter],
-                fermi=e_fermi + fermi_shift,
-                reciprocal_lattice=reciprocal_lattice,
-                interpolation_factor=interpolation_factor,
-                projection_accuracy=projection_accuracy,
-                supercell=supercell,
-                file="qe",
-                sym=sym,
-                rotations=rotations,
-            )
-        elif code == "lobster":
-            surface = FermiSurface3D(
-                kpoints=procarFile.kpoints,
-                band=procarFile.bands[:, iband],
-                spd=spd[counter],
-                spd_spin=spd_spin[counter],
-                fermi=e_fermi + fermi_shift,
-                reciprocal_lattice=reciprocal_lattice,
-                interpolation_factor=interpolation_factor,
-                projection_accuracy=projection_accuracy,
-                supercell=supercell,
-                file="lobster",
-                sym=sym,
-            )
-
-        elif code == "frmsf":
-            surface = FermiSurface3D(
-                kpoints=data.kpoints,
-                band=data.bands[:, iband],
-                spd=spd[counter],
-                spd_spin=spd_spin[counter],
-                fermi=e_fermi + fermi_shift,
-                reciprocal_lattice=reciprocal_lattice,
-                interpolation_factor=interpolation_factor,
-                projection_accuracy=projection_accuracy,
-                supercell=supercell,
-                file="bxsf",
-                sym=sym,
-                rotations=rotations,
-            )
-        else:
-            surface = FermiSurface3D(
-                kpoints=data.kpoints,
-                band=data.bands[:, iband],
-                spd=spd[counter],
-                spd_spin=spd_spin[counter],
-                fermi=e_fermi + fermi_shift,
-                reciprocal_lattice=reciprocal_lattice,
-                interpolation_factor=interpolation_factor,
-                projection_accuracy=projection_accuracy,
-                supercell=supercell,
-                sym=sym,
-                rotations=rotations,
-            )
->>>>>>> dba08cde
 
 
     ##########################################################################
