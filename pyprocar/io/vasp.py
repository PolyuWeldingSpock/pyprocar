--- conflicted
+++ resolved
@@ -51,15 +51,10 @@
         
         self.variables: dict = {}
         self.filename: Path = Path(filename)
-        
+                self._get_axes_nk()
+
         with open(self.filename, "r") as rf:
             self.file_str: str = rf.read()
-
-        self._get_axes_nk()
-
-<<<<<<< HEAD
-    @cached_property
-=======
     def _get_axes_nk(self):
         """
         n_kx
@@ -81,8 +76,8 @@
             
         return None
 
-    @property
->>>>>>> 3f5eff3c
+
+    @cached_property
     def efermi(self):
         """
         Just finds all E-fermi fields in the outcar file and keeps the
